--- conflicted
+++ resolved
@@ -89,15 +89,5 @@
 
     void close();
 
-<<<<<<< HEAD
-    /**
-     * Returns all AE names from all devices from the configuration backend
-     * @return AE names
-     * @throws org.dcm4che3.conf.core.api.ConfigurationException
-     */
-    String[] listRegisteredAETitles() throws ConfigurationException;
-
     boolean purgeConfiguration() throws ConfigurationException;
-=======
->>>>>>> 24bc428e
 }